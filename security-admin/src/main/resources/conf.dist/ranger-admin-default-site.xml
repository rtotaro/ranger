--- conflicted
+++ resolved
@@ -431,13 +431,9 @@
 		<value>100</value>
 		<description></description>
 	</property>
-<<<<<<< HEAD
-
-=======
 	<property>
 		<name>ranger.solr.audit.credential.alias</name>
 		<value>ranger.solr.password</value>
 		<description></description>
 	</property>
->>>>>>> f31274b8
 </configuration>