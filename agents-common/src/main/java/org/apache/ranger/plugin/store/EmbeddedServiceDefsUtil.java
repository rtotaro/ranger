--- conflicted
+++ resolved
@@ -179,18 +179,14 @@
 				ret = loadEmbeddedServiceDef(serviceDefName);
 
 				LOG.info("creating embedded service-def " + serviceDefName);
-<<<<<<< HEAD
-				ret = store.createServiceDef(ret);
-				LOG.info("created embedded service-def " + serviceDefName);
-=======
 				if (ret.getId() != null) {
 					store.setPopulateExistingBaseFields(true);
-					store.createServiceDef(ret);
+					ret = store.createServiceDef(ret);
 					store.setPopulateExistingBaseFields(false);
 				} else {
-					store.createServiceDef(ret);
+					ret = store.createServiceDef(ret);
 				}
->>>>>>> 016f0f6f
+				LOG.info("created embedded service-def " + serviceDefName);
 			}
 		} catch(Exception excp) {
 			LOG.fatal("EmbeddedServiceDefsUtil.getOrCreateServiceDef(): failed to load/create serviceType " + serviceDefName, excp);
