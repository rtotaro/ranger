--- conflicted
+++ resolved
@@ -347,17 +347,11 @@
 		}
 
 		boolean hasIsEnabledChanged = !existing.getIsEnabled().equals(service.getIsEnabled());
-<<<<<<< HEAD
 
 		if (hasIsEnabledChanged) {
 			handlePolicyUpdate(service);
 		}
-=======
-		if (hasIsEnabledChanged) {
-			handlePolicyUpdate(service);
-		}
-
->>>>>>> bc4ee643
+
 		RangerService ret = null;
 
 		try {
@@ -758,18 +752,12 @@
 
 			if (service.getIsEnabled()) {
 				SearchFilter filter = new SearchFilter(SearchFilter.SERVICE_NAME, serviceName);
-<<<<<<< HEAD
-=======
+
 				policies = getPolicies(filter);
 			} else {
 				policies = new ArrayList<RangerPolicy>();
 			}
->>>>>>> bc4ee643
-
-				policies = getPolicies(filter);
-			} else {
-				policies = new ArrayList<RangerPolicy>();
-			}
+
 			ret = new ServicePolicies();
 
 			ret.setServiceId(service.getId());
